# frozen_string_literal: true

version = File.read(File.expand_path("../RAILS_VERSION", __dir__)).strip

Gem::Specification.new do |s|
  s.platform    = Gem::Platform::RUBY
  s.name        = "actionpack"
  s.version     = version
  s.summary     = "Web-flow and rendering framework putting the VC in MVC (part of Rails)."
  s.description = "Web apps on Rails. Simple, battle-tested conventions for building and testing MVC web applications. Works with any Rack-compatible server."

  s.required_ruby_version = ">= 2.7.0"

  s.license = "MIT"

  s.author   = "David Heinemeier Hansson"
  s.email    = "david@loudthinking.com"
  s.homepage = "https://rubyonrails.org"

  s.files        = Dir["CHANGELOG.md", "README.rdoc", "MIT-LICENSE", "lib/**/*"]
  s.require_path = "lib"
  s.requirements << "none"

  s.metadata = {
    "bug_tracker_uri"   => "https://github.com/rails/rails/issues",
    "changelog_uri"     => "https://github.com/rails/rails/blob/v#{version}/actionpack/CHANGELOG.md",
    "documentation_uri" => "https://api.rubyonrails.org/v#{version}/",
    "mailing_list_uri"  => "https://discuss.rubyonrails.org/c/rubyonrails-talk",
    "source_code_uri"   => "https://github.com/rails/rails/tree/v#{version}/actionpack",
    "rubygems_mfa_required" => "true",
  }

  # NOTE: Please read our dependency guidelines before updating versions:
  # https://edgeguides.rubyonrails.org/security.html#dependency-management-and-cves

  s.add_dependency "activesupport", version

<<<<<<< HEAD
  s.add_dependency "rack",      ">= 2.2.4"
=======
  s.add_dependency "rack",      "~> 2.0", ">= 2.2.4"
  s.add_dependency "rack-session", ">= 1.0.1"
>>>>>>> 4c587558
  s.add_dependency "rack-test", ">= 0.6.3"
  s.add_dependency "rails-html-sanitizer", "~> 1.0", ">= 1.2.0"
  s.add_dependency "rails-dom-testing", "~> 2.0"
  s.add_dependency "actionview", version

  s.add_development_dependency "activemodel", version
end<|MERGE_RESOLUTION|>--- conflicted
+++ resolved
@@ -35,12 +35,8 @@
 
   s.add_dependency "activesupport", version
 
-<<<<<<< HEAD
   s.add_dependency "rack",      ">= 2.2.4"
-=======
-  s.add_dependency "rack",      "~> 2.0", ">= 2.2.4"
   s.add_dependency "rack-session", ">= 1.0.1"
->>>>>>> 4c587558
   s.add_dependency "rack-test", ">= 0.6.3"
   s.add_dependency "rails-html-sanitizer", "~> 1.0", ">= 1.2.0"
   s.add_dependency "rails-dom-testing", "~> 2.0"
