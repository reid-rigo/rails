<<<<<<< HEAD
*   `rake routes` shows routes defined under assets prefix.

    *Ryunosuke SATO*

*   Extend cross-site request forgery (CSRF) protection to GET requests with
    JavaScript responses, protecting apps from cross-origin `<script>` tags.

    *Jeremy Kemper*

*   Fix generating a path for engine inside a resources block.

    Fixes #8533.

    *Piotr Sarnacki*

*   Add `Mime::Type.register "text/vcard", :vcf` to the default list of mime types.

    *DHH*

*   Remove deprecated `ActionController::RecordIdentifier`, use
    `ActionView::RecordIdentifier` instead.

    *kennyj*

*   Fix regression when using `ActionView::Helpers::TranslationHelper#translate` with
    `options[:raise]`.

    This regression was introduced at ec16ba75a5493b9da972eea08bae630eba35b62f.

    *Shota Fukumori (sora_h)*
=======
*   Add option to skip deep_munge

    Some of users would prefer to skip deep_munge while parsing params.
    With this flag you can return to pre-3.2.10 behavior:

        config.action_dispatch.perform_deep_munge = false

    Please be aware of possible security issue when using this option:
    [CVE-2013-0155](https://groups.google.com/forum/#!topic/rubyonrails-security/t1WFuuQyavI)

    *Bernard Potocki*
>>>>>>> e8572cf2

*   Introducing Variants

    We often want to render different html/json/xml templates for phones,
    tablets, and desktop browsers. Variants make it easy.

    The request variant is a specialization of the request format, like `:tablet`,
    `:phone`, or `:desktop`.

    You can set the variant in a `before_action`:

        request.variant = :tablet if request.user_agent =~ /iPad/

    Respond to variants in the action just like you respond to formats:

        respond_to do |format|
          format.html do |html|
            html.tablet # renders app/views/projects/show.html+tablet.erb
            html.phone { extra_setup; render ... }
          end
        end

    Provide separate templates for each format and variant:

        app/views/projects/show.html.erb
        app/views/projects/show.html+tablet.erb
        app/views/projects/show.html+phone.erb

    You can also simplify the variants definition using the inline syntax:

        respond_to do |format|
          format.js         { render "trash" }
          format.html.phone { redirect_to progress_path }
          format.html.none  { render "trash" }
        end

    *Łukasz Strzałkowski*

*   Fix header `Content-Type: #<Mime::NullType:...>` in localized template.

    When localized template has no format in the template name,
    the response now has the default and correct `content-type`.

    Fixes #13064.

    *Angelo Capilleri*

*   Try to escape each part of a url correctly when using a redirect route.

    Fixes #13110.

    *Andrew White*

*   Better error message for typos in assert_response argument.

    When the response type argument to `assert_response` is not a known
    response type, `assert_response` now throws an ArgumentError with a clear
    message. This is intended to help debug typos in the response type.

    *Victor Costan*

*   Fix formatting for `rake routes` when a section is shorter than a header.

    *Sıtkı Bağdat*

*   Take a hash with options inside array in `#url_for`.

    Example:

        url_for [:new, :admin, :post, { param: 'value' }]
        # => http://example.com/admin/posts/new?param=value

    *Andrey Ognevsky*

*   Add `session#fetch` method

    fetch behaves like [Hash#fetch](http://www.ruby-doc.org/core-1.9.3/Hash.html#method-i-fetch).
    It returns a value from the hash for the given key.
    If the key can’t be found, there are several options:

      * With no other arguments, it will raise an KeyError exception.
      * If a default value is given, then that will be returned.
      * If the optional code block is specified, then that will be run and its result returned.

    *Damien Mathieu*

*   Don't let strong parameters mutate the given hash via `fetch`

    Create a new instance if the given parameter is a `Hash` instead of
    passing it to the `convert_hashes_to_parameters` method since it is
    overriding its default value.

    *Brendon Murphy*, *Doug Cole*

*   Add `params` option to `button_to` form helper, which renders the given hash
    as hidden form fields.

    *Andy Waite*

*   Make assets helpers work in the controllers like it works in the views.

    Example:

        # config/application.rb
        config.asset_host = 'http://mycdn.com'

        ActionController::Base.helpers.asset_path('fallback.png')
        # => http://mycdn.com/assets/fallback.png

    Fixes #10051.

    *Tima Maslyuchenko*

*   Respect `SCRIPT_NAME` when using `redirect` with a relative path

    Example:

        # application routes.rb
        mount BlogEngine => '/blog'

        # engine routes.rb
        get '/admin' => redirect('admin/dashboard')

    This now redirects to the path `/blog/admin/dashboard`, whereas before it would've
    generated an invalid url because there would be no slash between the host name and
    the path. It also allows redirects to work where the application is deployed to a
    subdirectory of a website.

    Fixes #7977.

    *Andrew White*

*   Fixing repond_with working directly on the options hash
    This fixes an issue where the respond_with worked directly with the given
    options hash, so that if a user relied on it after calling respond_with,
    the hash wouldn't be the same.

    Fixes #12029.

    *bluehotdog*

*   Fix `ActionDispatch::RemoteIp::GetIp#calculate_ip` to only check for spoofing
    attacks if both `HTTP_CLIENT_IP` and `HTTP_X_FORWARDED_FOR` are set.

    Fixes #10844.

    *Tamir Duberstein*

*   Strong parameters should permit nested number as key.

    Fixes #12293.

    *kennyj*

*   Fix regex used to detect URI schemes in `redirect_to` to be consistent with
    RFC 3986.

    *Derek Prior*

*   Fix incorrect `assert_redirected_to` failure message for protocol-relative
    URLs.

    *Derek Prior*

*   Fix an issue where router can't recognize downcased url encoding path.

    Fixes #12269.

    *kennyj*

*   Fix custom flash type definition. Misusage of the `_flash_types` class variable
    caused an error when reloading controllers with custom flash types.

    Fixes #12057.

    *Ricardo de Cillo*

*   Do not break params filtering on `nil` values.

    Fixes #12149.

    *Vasiliy Ermolovich*

*   Development mode exceptions are rendered in text format in case of XHR request.

    *Kir Shatrov*

*   Fix an issue where :if and :unless controller action procs were being run
    before checking for the correct action in the :only and :unless options.

    Fixes #11799.

    *Nicholas Jakobsen*

*   Fix an issue where `assert_dom_equal` and `assert_dom_not_equal` were
    ignoring the passed failure message argument.

    Fixes #11751.

    *Ryan McGeary*

*   Allow REMOTE_ADDR, HTTP_HOST and HTTP_USER_AGENT to be overridden from
    the environment passed into `ActionDispatch::TestRequest.new`.

    Fixes #11590.

    *Andrew White*

*   Fix an issue where Journey was failing to clear the named routes hash when the
    routes were reloaded and since it doesn't overwrite existing routes then if a
    route changed but wasn't renamed it kept the old definition. This was being
    masked by the optimised url helpers so it only became apparent when passing an
    options hash to the url helper.

    *Andrew White*

*   Skip routes pointing to a redirect or mounted application when generating urls
    using an options hash as they aren't relevant and generate incorrect urls.

    Fixes #8018.

    *Andrew White*

*   Move `MissingHelperError` out of the `ClassMethods` module.

    *Yves Senn*

*   Fix an issue where rails raise exception about missing helper where it
    should throw `LoadError`. When helper file exists and only loaded file from
    this helper does not exist rails should throw LoadError instead of
    `MissingHelperError`.

    *Piotr Niełacny*

*   Fix `ActionDispatch::ParamsParser#parse_formatted_parameters` to rewind body input stream on
    parsing json params.

    Fixes #11345.

    *Yuri Bol*, *Paul Nikitochkin*

*   Ignore spaces around delimiter in Set-Cookie header.

    *Yamagishi Kazutoshi*

*   Remove deprecated Rails application fallback for integration testing, set
    `ActionDispatch.test_app` instead.

    *Carlos Antonio da Silva*

*   Remove deprecated `page_cache_extension` config.

    *Francesco Rodriguez*

*   Remove deprecated constants from Action Controller:

        ActionController::AbstractRequest  => ActionDispatch::Request
        ActionController::Request          => ActionDispatch::Request
        ActionController::AbstractResponse => ActionDispatch::Response
        ActionController::Response         => ActionDispatch::Response
        ActionController::Routing          => ActionDispatch::Routing
        ActionController::Integration      => ActionDispatch::Integration
        ActionController::IntegrationTest  => ActionDispatch::IntegrationTest

    *Carlos Antonio da Silva*

*   Fix `Mime::Type.parse` when bad accepts header is looked up. Previously it
    was setting `request.formats` with an array containing a `nil` value, which
    raised an error when setting the controller formats.

    Fixes #10965.

    *Becker*

*   Merge `:action` from routing scope and assign endpoint if both `:controller`
    and `:action` are present. The endpoint assignment only occurs if there is
    no `:to` present in the options hash so should only affect routes using the
    shorthand syntax (i.e. endpoint is inferred from the path).

    Fixes #9856.

    *Yves Senn*, *Andrew White*

*   Action View extracted from Action Pack.

    *Piotr Sarnacki*, *Łukasz Strzałkowski*

*   Fix removing trailing slash for mounted apps.

    Fixes #3215.

    *Piotr Sarnacki*

Please check [4-0-stable](https://github.com/rails/rails/blob/4-0-stable/actionpack/CHANGELOG.md) for previous changes.<|MERGE_RESOLUTION|>--- conflicted
+++ resolved
@@ -1,4 +1,13 @@
-<<<<<<< HEAD
+*   New config option to opt out of params "deep munging" that was used to
+    address security vulnerability CVE-2013-0155. In your app config:
+
+        config.action_dispatch.perform_deep_munge = false
+
+    Take care to understand the security risk involved before disabling this.
+    [Read more.](https://groups.google.com/forum/#!topic/rubyonrails-security/t1WFuuQyavI)
+
+    *Bernard Potocki*
+
 *   `rake routes` shows routes defined under assets prefix.
 
     *Ryunosuke SATO*
@@ -29,19 +38,6 @@
     This regression was introduced at ec16ba75a5493b9da972eea08bae630eba35b62f.
 
     *Shota Fukumori (sora_h)*
-=======
-*   Add option to skip deep_munge
-
-    Some of users would prefer to skip deep_munge while parsing params.
-    With this flag you can return to pre-3.2.10 behavior:
-
-        config.action_dispatch.perform_deep_munge = false
-
-    Please be aware of possible security issue when using this option:
-    [CVE-2013-0155](https://groups.google.com/forum/#!topic/rubyonrails-security/t1WFuuQyavI)
-
-    *Bernard Potocki*
->>>>>>> e8572cf2
 
 *   Introducing Variants
 
