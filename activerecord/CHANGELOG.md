<<<<<<< HEAD
*   Raise on assignment to readonly attributes

    ```ruby
    class Post < ActiveRecord::Base
      attr_readonly :content
    end
    Post.create!(content: "cannot be updated")
    post.content # "cannot be updated"
    post.content = "something else" # => ActiveRecord::ReadonlyAttributeError
    ```

    Previously, assignment would succeed but silently not write to the database.

    This behavior can be controlled by configuration:

    ```ruby
    config.active_record.raise_on_assign_to_attr_readonly = true
    ```

    and will be enabled by default with `config.load_defaults 7.1`.

    *Alex Ghiculescu*, *Hartley McGuire*

*   Allow unscoping of preload and eager_load associations

    Added the ability to unscope preload and eager_load associations just like
    includes, joins, etc. See ActiveRecord::QueryMethods::VALID_UNSCOPING_VALUES
    for the full list of supported unscopable scopes.

    ```ruby
    query.unscope(:eager_load, :preload).group(:id).select(:id)
    ```

    *David Morehouse*

*   Add automatic filtering of encrypted attributes on inspect

    This feature is enabled by default but can be disabled with

    ```ruby
    config.active_record.encryption.add_to_filter_parameters = false
    ```

    *Hartley McGuire*
=======
*   Add a build persistence method

    Provides a wrapper for `new`, to provide feature parity with `create`s
    ability to create multiple records from an array of hashes, using the
    same notation as the `build` method on associations.

    - Associations can create multiple objects from an array of hashes
    - Associations can build multiple objects from an array of hashes
    - Classes can create multiple objects from an array of hashes
    - Classes can build multiple objects from an array of hashes (<- You are here)

    *Sean Denny*
>>>>>>> 313a379a

*   Clear locking column on #dup

    This change fixes not to duplicate locking_column like id and timestamps.

    ```
    car = Car.create!
    car.touch
    car.lock_version #=> 1
    car.dup.lock_version #=> 0
    ```

    *Shouichi Kamiya*, *Seonggi Yang*, *Ryohei UEDA*

*   Invalidate transaction as early as possible

    After rescuing a `TransactionRollbackError` exception Rails invalidates transactions earlier in the flow
    allowing the framework to skip issuing the `ROLLBACK` statement in more cases.
    Only affects adapters that have `savepoint_errors_invalidate_transactions?` configured as `true`,
    which at this point is only applicable to the `mysql2` adapter.

    *Nikita Vasilevsky*

*   Allow configuring columns list to be used in SQL queries issued by an `ActiveRecord::Base` object

    It is now possible to configure columns list that will be used to build an SQL query clauses when
    updating, deleting or reloading an `ActiveRecord::Base` object

    ```ruby
    class Developer < ActiveRecord::Base
      query_constraints :company_id, :id
    end
    developer = Developer.first.update(name: "Bob")
    # => UPDATE "developers" SET "name" = 'Bob' WHERE "developers"."company_id" = 1 AND "developers"."id" = 1
    ```

    *Nikita Vasilevsky*

*   Adds `validate` to foreign keys and check constraints in schema.rb

    Previously, `schema.rb` would not record if `validate: false` had been used when adding a foreign key or check
    constraint, so restoring a database from the schema could result in foreign keys or check constraints being
    incorrectly validated.

    *Tommy Graves*

*   Adapter `#execute` methods now accept an `allow_retry` option. When set to `true`, the SQL statement will be
    retried, up to the database's configured `connection_retries` value, upon encountering connection-related errors.

    *Adrianna Chang*

*   Only trigger `after_commit :destroy` callbacks when a database row is deleted.

    This prevents `after_commit :destroy` callbacks from being triggered again
    when `destroy` is called multiple times on the same record.

    *Ben Sheldon*

*   Fix `ciphertext_for` for yet-to-be-encrypted values.

    Previously, `ciphertext_for` returned the cleartext of values that had not
    yet been encrypted, such as with an unpersisted record:

      ```ruby
      Post.encrypts :body

      post = Post.create!(body: "Hello")
      post.ciphertext_for(:body)
      # => "{\"p\":\"abc..."

      post.body = "World"
      post.ciphertext_for(:body)
      # => "World"
      ```

    Now, `ciphertext_for` will always return the ciphertext of encrypted
    attributes:

      ```ruby
      Post.encrypts :body

      post = Post.create!(body: "Hello")
      post.ciphertext_for(:body)
      # => "{\"p\":\"abc..."

      post.body = "World"
      post.ciphertext_for(:body)
      # => "{\"p\":\"xyz..."
      ```

    *Jonathan Hefner*

*   Fix a bug where using groups and counts with long table names would return incorrect results.

    *Shota Toguchi*, *Yusaku Ono*

*   Fix encryption of column default values.

    Previously, encrypted attributes that used column default values appeared to
    be encrypted on create, but were not:

      ```ruby
      Book.encrypts :name

      book = Book.create!
      book.name
      # => "<untitled>"
      book.name_before_type_cast
      # => "{\"p\":\"abc..."
      book.reload.name_before_type_cast
      # => "<untitled>"
      ```

    Now, attributes with column default values are encrypted:

      ```ruby
      Book.encrypts :name

      book = Book.create!
      book.name
      # => "<untitled>"
      book.name_before_type_cast
      # => "{\"p\":\"abc..."
      book.reload.name_before_type_cast
      # => "{\"p\":\"abc..."
      ```

    *Jonathan Hefner*

*   Deprecate delegation from `Base` to `connection_handler`.

    Calling `Base.clear_all_connections!`, `Base.clear_active_connections!`, `Base.clear_reloadable_connections!` and `Base.flush_idle_connections!` is deprecated. Please call these methods on the connection handler directly. In future Rails versions, the delegation from `Base` to the `connection_handler` will be removed.

    *Eileen M. Uchitelle*

*   Allow ActiveRecord::QueryMethods#reselect to receive hash values, similar to ActiveRecord::QueryMethods#select

    *Sampat Badhe*

*   Validate options when managing columns and tables in migrations.

    If an invalid option is passed to a migration method like `create_table` and `add_column`, an error will be raised
    instead of the option being silently ignored. Validation of the options will only be applied for new migrations
    that are created.

    *Guo Xiang Tan*, *George Wambold*

*   Update query log tags to use the [SQLCommenter](https://open-telemetry.github.io/opentelemetry-sqlcommenter/) format by default. See [#46179](https://github.com/rails/rails/issues/46179)

    To opt out of SQLCommenter-formatted query log tags, set `config.active_record.query_log_tags_format = :legacy`. By default, this is set to `:sqlcommenter`.

    *Modulitos* and *Iheanyi*

*   Allow any ERB in the database.yml when creating rake tasks.

    Any ERB can be used in `database.yml` even if it accesses environment
    configurations.

    Deprecates `config.active_record.suppress_multiple_database_warning`.

    *Eike Send*

*   Add table to error for duplicate column definitions.

    If a migration defines duplicate columns for a table, the error message
    shows which table it concerns.

    *Petrik de Heus*

*   Fix erroneous nil default precision on virtual datetime columns.

    Prior to this change, virtual datetime columns did not have the same
    default precision as regular datetime columns, resulting in the following
    being erroneously equivalent:

        t.virtual :name, type: datetime,                 as: "expression"
        t.virtual :name, type: datetime, precision: nil, as: "expression"

    This change fixes the default precision lookup, so virtual and regular
    datetime column default precisions match.

    *Sam Bostock*

*   Use connection from `#with_raw_connection` in `#quote_string`.

    This ensures that the string quoting is wrapped in the reconnect and retry logic
    that `#with_raw_connection` offers.

    *Adrianna Chang*

*   Add `expires_in` option to `signed_id`.

    *Shouichi Kamiya*

*   Allow applications to set retry deadline for query retries.

    Building on the work done in #44576 and #44591, we extend the logic that automatically
    reconnects database connections to take into account a timeout limit. We won't retry
    a query if a given amount of time has elapsed since the query was first attempted. This
    value defaults to nil, meaning that all retryable queries are retried regardless of time elapsed,
    but this can be changed via the `retry_deadline` option in the database config.

    *Adrianna Chang*

*   Fix a case where the query cache can return wrong values. See #46044

    *Aaron Patterson*

*   Support MySQL's ssl-mode option for MySQLDatabaseTasks.

    Verifying the identity of the database server requires setting the ssl-mode
    option to VERIFY_CA or VERIFY_IDENTITY. This option was previously ignored
    for MySQL database tasks like creating a database and dumping the structure.

    *Petrik de Heus*

*   Move `ActiveRecord::InternalMetadata` to an independent object.

    `ActiveRecord::InternalMetadata` no longer inherits from `ActiveRecord::Base` and is now an independent object that should be instantiated with a `connection`. This class is private and should not be used by applications directly. If you want to interact with the schema migrations table, please access it on the connection directly, for example: `ActiveRecord::Base.connection.schema_migration`.

    *Eileen M. Uchitelle*

*   Deprecate quoting `ActiveSupport::Duration` as an integer

    Using ActiveSupport::Duration as an interpolated bind parameter in a SQL
    string template is deprecated. To avoid this warning, you should explicitly
    convert the duration to a more specific database type. For example, if you
    want to use a duration as an integer number of seconds:
    ```
    Record.where("duration = ?", 1.hour.to_i)
    ```
    If you want to use a duration as an ISO 8601 string:
    ```
    Record.where("duration = ?", 1.hour.iso8601)
    ```

    *Aram Greenman*

*   Allow `QueryMethods#in_order_of` to order by a string column name.

    ```ruby
    Post.in_order_of("id", [4,2,3,1]).to_a
    Post.joins(:author).in_order_of("authors.name", ["Bob", "Anna", "John"]).to_a
    ```

    *Igor Kasyanchuk*

*   Move `ActiveRecord::SchemaMigration` to an independent object.

    `ActiveRecord::SchemaMigration` no longer inherits from `ActiveRecord::Base` and is now an independent object that should be instantiated with a `connection`. This class is private and should not be used by applications directly. If you want to interact with the schema migrations table, please access it on the connection directly, for example: `ActiveRecord::Base.connection.schema_migration`.

    *Eileen M. Uchitelle*

*   Deprecate `all_connection_pools` and make `connection_pool_list` more explicit.

    Following on #45924 `all_connection_pools` is now deprecated. `connection_pool_list` will either take an explicit role or applications can opt into the new behavior by passing `:all`.

    *Eileen M. Uchitelle*

*   Fix connection handler methods to operate on all pools.

    `active_connections?`, `clear_active_connections!`, `clear_reloadable_connections!`, `clear_all_connections!`, and `flush_idle_connections!` now operate on all pools by default. Previously they would default to using the `current_role` or `:writing` role unless specified.

    *Eileen M. Uchitelle*

*   Allow ActiveRecord::QueryMethods#select to receive hash values.

    Currently, `select` might receive only raw sql and symbols to define columns and aliases to select.

    With this change we can provide `hash` as argument, for example:

    ```ruby
    Post.joins(:comments).select(posts: [:id, :title, :created_at], comments: [:id, :body, :author_id])
    #=> "SELECT \"posts\".\"id\", \"posts\".\"title\", \"posts\".\"created_at\", \"comments\".\"id\", \"comments\".\"body\", \"comments\".\"author_id\"
    #   FROM \"posts\" INNER JOIN \"comments\" ON \"comments\".\"post_id\" = \"posts\".\"id\""

    Post.joins(:comments).select(posts: { id: :post_id, title: :post_title }, comments: { id: :comment_id, body: :comment_body })
    #=> "SELECT posts.id as post_id, posts.title as post_title, comments.id as comment_id, comments.body as comment_body
    #    FROM \"posts\" INNER JOIN \"comments\" ON \"comments\".\"post_id\" = \"posts\".\"id\""
    ```
    *Oleksandr Holubenko*, *Josef Šimánek*, *Jean Boussier*

*   Adapts virtual attributes on `ActiveRecord::Persistence#becomes`.

    When source and target classes have a different set of attributes adapts
    attributes such that the extra attributes from target are added.

    ```ruby
    class Person < ApplicationRecord
    end

    class WebUser < Person
      attribute :is_admin, :boolean
      after_initialize :set_admin

      def set_admin
        write_attribute(:is_admin, email =~ /@ourcompany\.com$/)
      end
    end

    person = Person.find_by(email: "email@ourcompany.com")
    person.respond_to? :is_admin
    # => false
    person.becomes(WebUser).is_admin?
    # => true
    ```

    *Jacopo Beschi*, *Sampson Crowley*

*   Fix `ActiveRecord::QueryMethods#in_order_of` to include `nil`s, to match the
    behavior of `Enumerable#in_order_of`.

    For example, `Post.in_order_of(:title, [nil, "foo"])` will now include posts
    with `nil` titles, the same as `Post.all.to_a.in_order_of(:title, [nil, "foo"])`.

    *fatkodima*

*   Optimize `add_timestamps` to use a single SQL statement.

    ```ruby
    add_timestamps :my_table
    ```

    Now results in the following SQL:

    ```sql
    ALTER TABLE "my_table" ADD COLUMN "created_at" datetime(6) NOT NULL, ADD COLUMN "updated_at" datetime(6) NOT NULL
    ```

    *Iliana Hadzhiatanasova*

*   Add `drop_enum` migration command for PostgreSQL

    This does the inverse of `create_enum`. Before dropping an enum, ensure you have
    dropped columns that depend on it.

    *Alex Ghiculescu*

*   Adds support for `if_exists` option when removing a check constraint.

    The `remove_check_constraint` method now accepts an `if_exists` option. If set
    to true an error won't be raised if the check constraint doesn't exist.

    *Margaret Parsa* and *Aditya Bhutani*

*   `find_or_create_by` now try to find a second time if it hits a unicity constraint.

    `find_or_create_by` always has been inherently racy, either creating multiple
    duplicate records or failing with `ActiveRecord::RecordNotUnique` depending on
    whether a proper unicity constraint was set.

    `create_or_find_by` was introduced for this use case, however it's quite wasteful
    when the record is expected to exist most of the time, as INSERT require to send
    more data than SELECT and require more work from the database. Also on some
    databases it can actually consume a primary key increment which is undesirable.

    So for case where most of the time the record is expected to exist, `find_or_create_by`
    can be made race-condition free by re-trying the `find` if the `create` failed
    with `ActiveRecord::RecordNotUnique`. This assumes that the table has the proper
    unicity constraints, if not, `find_or_create_by` will still lead to duplicated records.

    *Jean Boussier*, *Alex Kitchens*

*   Introduce a simpler constructor API for ActiveRecord database adapters.

    Previously the adapter had to know how to build a new raw connection to
    support reconnect, but also expected to be passed an initial already-
    established connection.

    When manually creating an adapter instance, it will now accept a single
    config hash, and only establish the real connection on demand.

    *Matthew Draper*

*   Avoid redundant `SELECT 1` connection-validation query during DB pool
    checkout when possible.

    If the first query run during a request is known to be idempotent, it can be
    used directly to validate the connection, saving a network round-trip.

    *Matthew Draper*

*   Automatically reconnect broken database connections when safe, even
    mid-request.

    When an error occurs while attempting to run a known-idempotent query, and
    not inside a transaction, it is safe to immediately reconnect to the
    database server and try again, so this is now the default behavior.

    This new default should always be safe -- to support that, it's consciously
    conservative about which queries are considered idempotent -- but if
    necessary it can be disabled by setting the `connection_retries` connection
    option to `0`.

    *Matthew Draper*

*   Avoid removing a PostgreSQL extension when there are dependent objects.

    Previously, removing an extension also implicitly removed dependent objects. Now, this will raise an error.

    You can force removing the extension:

    ```ruby
    disable_extension :citext, force: :cascade
    ```

    Fixes #29091.

    *fatkodima*

*   Allow nested functions as safe SQL string

    *Michael Siegfried*

*   Allow `destroy_association_async_job=` to be configured with a class string instead of a constant.

    Defers an autoloading dependency between `ActiveRecord::Base` and `ActiveJob::Base`
    and moves the configuration of `ActiveRecord::DestroyAssociationAsyncJob`
    from ActiveJob to ActiveRecord.

    Deprecates `ActiveRecord::ActiveJobRequiredError` and now raises a `NameError`
    if the job class is unloadable or an `ActiveRecord::ConfigurationError` if
    `dependent: :destroy_async` is declared on an association but there is no job
    class configured.

    *Ben Sheldon*

*   Fix `ActiveRecord::Store` to serialize as a regular Hash

    Previously it would serialize as an `ActiveSupport::HashWithIndifferentAccess`
    which is wasteful and cause problem with YAML safe_load.

    *Jean Boussier*

*   Add `timestamptz` as a time zone aware type for PostgreSQL

    This is required for correctly parsing `timestamp with time zone` values in your database.

    If you don't want this, you can opt out by adding this initializer:

    ```ruby
    ActiveRecord::Base.time_zone_aware_types -= [:timestamptz]
    ```

    *Alex Ghiculescu*

*   Add new `ActiveRecord::Base::generates_token_for` API.

    Currently, `signed_id` fulfills the role of generating tokens for e.g.
    resetting a password.  However, signed IDs cannot reflect record state, so
    if a token is intended to be single-use, it must be tracked in a database at
    least until it expires.

    With `generates_token_for`, a token can embed data from a record.  When
    using the token to fetch the record, the data from the token and the data
    from the record will be compared.  If the two do not match, the token will
    be treated as invalid, the same as if it had expired.  For example:

    ```ruby
    class User < ActiveRecord::Base
      has_secure_password

      generates_token_for :password_reset, expires_in: 15.minutes do
        # A password's BCrypt salt changes when the password is updated.
        # By embedding (part of) the salt in a token, the token will
        # expire when the password is updated.
        BCrypt::Password.new(password_digest).salt[-10..]
      end
    end

    user = User.first
    token = user.generate_token_for(:password_reset)

    User.find_by_token_for(:password_reset, token) # => user

    user.update!(password: "new password")
    User.find_by_token_for(:password_reset, token) # => nil
    ```

    *Jonathan Hefner*

*   Optimize Active Record batching for whole table iterations.

    Previously, `in_batches` got all the ids and constructed an `IN`-based query for each batch.
    When iterating over the whole tables, this approach is not optimal as it loads unneeded ids and
    `IN` queries with lots of items are slow.

    Now, whole table iterations use range iteration (`id >= x AND id <= y`) by default which can make iteration
    several times faster. E.g., tested on a PostgreSQL table with 10 million records: querying (`253s` vs `30s`),
    updating (`288s` vs `124s`), deleting (`268s` vs `83s`).

    Only whole table iterations use this style of iteration by default. You can disable this behavior by passing `use_ranges: false`.
    If you iterate over the table and the only condition is, e.g., `archived_at: nil` (and only a tiny fraction
    of the records are archived), it makes sense to opt in to this approach:

    ```ruby
    Project.where(archived_at: nil).in_batches(use_ranges: true) do |relation|
      # do something
    end
    ```

    See #45414 for more details.

    *fatkodima*

*   `.with` query method added. Construct common table expressions with ease and get `ActiveRecord::Relation` back.

    ```ruby
    Post.with(posts_with_comments: Post.where("comments_count > ?", 0))
    # => ActiveRecord::Relation
    # WITH posts_with_comments AS (SELECT * FROM posts WHERE (comments_count > 0)) SELECT * FROM posts
    ```

    *Vlado Cingel*

*   Don't establish a new connection if an identical pool exists already.

    Previously, if `establish_connection` was called on a class that already had an established connection, the existing connection would be removed regardless of whether it was the same config. Now if a pool is found with the same values as the new connection, the existing connection will be returned instead of creating a new one.

    This has a slight change in behavior if application code is depending on a new connection being established regardless of whether it's identical to an existing connection. If the old behavior is desirable, applications should call `ActiveRecord::Base#remove_connection` before establishing a new one. Calling `establish_connection` with a different config works the same way as it did previously.

    *Eileen M. Uchitelle*

*   Update `db:prepare` task to load schema when an uninitialized database exists, and dump schema after migrations.

    *Ben Sheldon*

*   Fix supporting timezone awareness for `tsrange` and `tstzrange` array columns.

    ```ruby
    # In database migrations
    add_column :shops, :open_hours, :tsrange, array: true
    # In app config
    ActiveRecord::Base.time_zone_aware_types += [:tsrange]
    # In the code times are properly converted to app time zone
    Shop.create!(open_hours: [Time.current..8.hour.from_now])
    ```

    *Wojciech Wnętrzak*

*   Introduce strategy pattern for executing migrations.

    By default, migrations will use a strategy object that delegates the method
    to the connection adapter. Consumers can implement custom strategy objects
    to change how their migrations run.

    *Adrianna Chang*

*   Add adapter option disallowing foreign keys

    This adds a new option to be added to `database.yml` which enables skipping
    foreign key constraints usage even if the underlying database supports them.

    Usage:
    ```yaml
    development:
        <<: *default
        database: db/development.sqlite3
        foreign_keys: false
    ```

    *Paulo Barros*

*   Add configurable deprecation warning for singular associations

    This adds a deprecation warning when using the plural name of a singular associations in `where`.
    It is possible to opt into the new more performant behavior with `config.active_record.allow_deprecated_singular_associations_name = false`

    *Adam Hess*

*   Run transactional callbacks on the freshest instance to save a given
    record within a transaction.

    When multiple Active Record instances change the same record within a
    transaction, Rails runs `after_commit` or `after_rollback` callbacks for
    only one of them. `config.active_record.run_commit_callbacks_on_first_saved_instances_in_transaction`
    was added to specify how Rails chooses which instance receives the
    callbacks. The framework defaults were changed to use the new logic.

    When `config.active_record.run_commit_callbacks_on_first_saved_instances_in_transaction`
    is `true`, transactional callbacks are run on the first instance to save,
    even though its instance state may be stale.

    When it is `false`, which is the new framework default starting with version
    7.1, transactional callbacks are run on the instances with the freshest
    instance state. Those instances are chosen as follows:

    - In general, run transactional callbacks on the last instance to save a
      given record within the transaction.
    - There are two exceptions:
        - If the record is created within the transaction, then updated by
          another instance, `after_create_commit` callbacks will be run on the
          second instance. This is instead of the `after_update_commit`
          callbacks that would naively be run based on that instance’s state.
        - If the record is destroyed within the transaction, then
          `after_destroy_commit` callbacks will be fired on the last destroyed
          instance, even if a stale instance subsequently performed an update
          (which will have affected 0 rows).

    *Cameron Bothner and Mitch Vollebregt*

*   Enable strict strings mode for `SQLite3Adapter`.

    Configures SQLite with a strict strings mode, which disables double-quoted string literals.

    SQLite has some quirks around double-quoted string literals.
    It first tries to consider double-quoted strings as identifier names, but if they don't exist
    it then considers them as string literals. Because of this, typos can silently go unnoticed.
    For example, it is possible to create an index for a non existing column.
    See [SQLite documentation](https://www.sqlite.org/quirks.html#double_quoted_string_literals_are_accepted) for more details.

    If you don't want this behavior, you can disable it via:

    ```ruby
    # config/application.rb
    config.active_record.sqlite3_adapter_strict_strings_by_default = false
    ```

    Fixes #27782.

    *fatkodima*, *Jean Boussier*

*   Resolve issue where a relation cache_version could be left stale.

    Previously, when `reset` was called on a relation object it did not reset the cache_versions
    ivar. This led to a confusing situation where despite having the correct data the relation
    still reported a stale cache_version.

    Usage:

    ```ruby
    developers = Developer.all
    developers.cache_version

    Developer.update_all(updated_at: Time.now.utc + 1.second)

    developers.cache_version # Stale cache_version
    developers.reset
    developers.cache_version # Returns the current correct cache_version
    ```

    Fixes #45341.

    *Austen Madden*

*   Add support for exclusion constraints (PostgreSQL-only).

    ```ruby
    add_exclusion_constraint :invoices, "daterange(start_date, end_date) WITH &&", using: :gist, name: "invoices_date_overlap"
    remove_exclusion_constraint :invoices, name: "invoices_date_overlap"
    ```

    See PostgreSQL's [`CREATE TABLE ... EXCLUDE ...`](https://www.postgresql.org/docs/12/sql-createtable.html#SQL-CREATETABLE-EXCLUDE) documentation for more on exclusion constraints.

    *Alex Robbin*

*   `change_column_null` raises if a non-boolean argument is provided

    Previously if you provided a non-boolean argument, `change_column_null` would
    treat it as truthy and make your column nullable. This could be surprising, so now
    the input must be either `true` or `false`.

    ```ruby
    change_column_null :table, :column, true # good
    change_column_null :table, :column, false # good
    change_column_null :table, :column, from: true, to: false # raises (previously this made the column nullable)
    ```

    *Alex Ghiculescu*

*   Enforce limit on table names length.

    Fixes #45130.

    *fatkodima*

*   Adjust the minimum MariaDB version for check constraints support.

    *Eddie Lebow*

*   Fix Hstore deserialize regression.

    *edsharp*

*   Add validity for PostgreSQL indexes.

    ```ruby
    connection.index_exists?(:users, :email, valid: true)
    connection.indexes(:users).select(&:valid?)
    ```

    *fatkodima*

*   Fix eager loading for models without primary keys.

    *Anmol Chopra*, *Matt Lawrence*, and *Jonathan Hefner*

*   Avoid validating a unique field if it has not changed and is backed by a unique index.

    Previously, when saving a record, Active Record will perform an extra query to check for the
    uniqueness of each attribute having a `uniqueness` validation, even if that attribute hasn't changed.
    If the database has the corresponding unique index, then this validation can never fail for persisted
    records, and we could safely skip it.

    *fatkodima*

*   Stop setting `sql_auto_is_null`

    Since version 5.5 the default has been off, we no longer have to manually turn it off.

    *Adam Hess*

*   Fix `touch` to raise an error for readonly columns.

    *fatkodima*

*   Add ability to ignore tables by regexp for SQL schema dumps.

    ```ruby
    ActiveRecord::SchemaDumper.ignore_tables = [/^_/]
    ```

    *fatkodima*

*   Avoid queries when performing calculations on contradictory relations.

    Previously calculations would make a query even when passed a
    contradiction, such as `User.where(id: []).count`. We no longer perform a
    query in that scenario.

    This applies to the following calculations: `count`, `sum`, `average`,
    `minimum` and `maximum`

    *Luan Vieira, John Hawthorn and Daniel Colson*

*   Allow using aliased attributes with `insert_all`/`upsert_all`.

    ```ruby
    class Book < ApplicationRecord
      alias_attribute :title, :name
    end

    Book.insert_all [{ title: "Remote", author_id: 1 }], returning: :title
    ```

    *fatkodima*

*   Support encrypted attributes on columns with default db values.

    This adds support for encrypted attributes defined on columns with default values.
    It will encrypt those values at creation time. Before, it would raise an
    error unless `config.active_record.encryption.support_unencrypted_data` was true.

    *Jorge Manrubia* and *Dima Fatko*

*   Allow overriding `reading_request?` in `DatabaseSelector::Resolver`

    The default implementation checks if a request is a `get?` or `head?`,
    but you can now change it to anything you like. If the method returns true,
    `Resolver#read` gets called meaning the request could be served by the
    replica database.

    *Alex Ghiculescu*

*   Remove `ActiveRecord.legacy_connection_handling`.

    *Eileen M. Uchitelle*

*   `rails db:schema:{dump,load}` now checks `ENV["SCHEMA_FORMAT"]` before config

    Since `rails db:structure:{dump,load}` was deprecated there wasn't a simple
    way to dump a schema to both SQL and Ruby formats. You can now do this with
    an environment variable. For example:

    ```
    SCHEMA_FORMAT=sql rake db:schema:dump
    ```

    *Alex Ghiculescu*

*   Fixed MariaDB default function support.

    Defaults would be written wrong in "db/schema.rb" and not work correctly
    if using `db:schema:load`. Further more the function name would be
    added as string content when saving new records.

    *kaspernj*

*   Add `active_record.destroy_association_async_batch_size` configuration

    This allows applications to specify the maximum number of records that will
    be destroyed in a single background job by the `dependent: :destroy_async`
    association option. By default, the current behavior will remain the same:
    when a parent record is destroyed, all dependent records will be destroyed
    in a single background job. If the number of dependent records is greater
    than this configuration, the records will be destroyed in multiple
    background jobs.

    *Nick Holden*

*   Fix `remove_foreign_key` with `:if_exists` option when foreign key actually exists.

    *fatkodima*

*   Remove `--no-comments` flag in structure dumps for PostgreSQL

    This broke some apps that used custom schema comments. If you don't want
    comments in your structure dump, you can use:

    ```ruby
    ActiveRecord::Tasks::DatabaseTasks.structure_dump_flags = ['--no-comments']
    ```

    *Alex Ghiculescu*

*   Reduce the memory footprint of fixtures accessors.

    Until now fixtures accessors were eagerly defined using `define_method`.
    So the memory usage was directly dependent of the number of fixtures and
    test suites.

    Instead fixtures accessors are now implemented with `method_missing`,
    so they incur much less memory and CPU overhead.

    *Jean Boussier*

*   Fix `config.active_record.destroy_association_async_job` configuration

    `config.active_record.destroy_association_async_job` should allow
    applications to specify the job that will be used to destroy associated
    records in the background for `has_many` associations with the
    `dependent: :destroy_async` option. Previously, that was ignored, which
    meant the default `ActiveRecord::DestroyAssociationAsyncJob` always
    destroyed records in the background.

    *Nick Holden*

*   Fix `change_column_comment` to preserve column's AUTO_INCREMENT in the MySQL adapter

    *fatkodima*

*   Fix quoting of `ActiveSupport::Duration` and `Rational` numbers in the MySQL adapter.

    *Kevin McPhillips*

*   Allow column name with COLLATE (e.g., title COLLATE "C") as safe SQL string

    *Shugo Maeda*

*   Permit underscores in the VERSION argument to database rake tasks.

    *Eddie Lebow*

*   Reversed the order of `INSERT` statements in `structure.sql` dumps

    This should decrease the likelihood of merge conflicts. New migrations
    will now be added at the top of the list.

    For existing apps, there will be a large diff the next time `structure.sql`
    is generated.

    *Alex Ghiculescu*, *Matt Larraz*

*   Fix PG.connect keyword arguments deprecation warning on ruby 2.7

    Fixes #44307.

    *Nikita Vasilevsky*

*   Fix dropping DB connections after serialization failures and deadlocks.

    Prior to 6.1.4, serialization failures and deadlocks caused rollbacks to be
    issued for both real transactions and savepoints. This breaks MySQL which
    disallows rollbacks of savepoints following a deadlock.

    6.1.4 removed these rollbacks, for both transactions and savepoints, causing
    the DB connection to be left in an unknown state and thus discarded.

    These rollbacks are now restored, except for savepoints on MySQL.

    *Thomas Morgan*

*   Make `ActiveRecord::ConnectionPool` Fiber-safe

    When `ActiveSupport::IsolatedExecutionState.isolation_level` is set to `:fiber`,
    the connection pool now supports multiple Fibers from the same Thread checking
    out connections from the pool.

    *Alex Matchneer*

*   Add `update_attribute!` to `ActiveRecord::Persistence`

    Similar to `update_attribute`, but raises `ActiveRecord::RecordNotSaved` when a `before_*` callback throws `:abort`.

    ```ruby
    class Topic < ActiveRecord::Base
      before_save :check_title

      def check_title
        throw(:abort) if title == "abort"
      end
    end

    topic = Topic.create(title: "Test Title")
    # #=> #<Topic title: "Test Title">
    topic.update_attribute!(:title, "Another Title")
    # #=> #<Topic title: "Another Title">
    topic.update_attribute!(:title, "abort")
    # raises ActiveRecord::RecordNotSaved
    ```

    *Drew Tempelmeyer*

*   Avoid loading every record in `ActiveRecord::Relation#pretty_print`

    ```ruby
    # Before
    pp Foo.all # Loads the whole table.

    # After
    pp Foo.all # Shows 10 items and an ellipsis.
    ```

    *Ulysse Buonomo*

*   Change `QueryMethods#in_order_of` to drop records not listed in values.

    `in_order_of` now filters down to the values provided, to match the behavior of the `Enumerable` version.

    *Kevin Newton*

*   Allow named expression indexes to be revertible.

    Previously, the following code would raise an error in a reversible migration executed while rolling back, due to the index name not being used in the index removal.

    ```ruby
    add_index(:settings, "(data->'property')", using: :gin, name: :index_settings_data_property)
    ```

    Fixes #43331.

    *Oliver Günther*

*   Fix incorrect argument in PostgreSQL structure dump tasks.

    Updating the `--no-comment` argument added in Rails 7 to the correct `--no-comments` argument.

    *Alex Dent*

*   Fix migration compatibility to create SQLite references/belongs_to column as integer when migration version is 6.0.

    Reference/belongs_to in migrations with version 6.0 were creating columns as
    bigint instead of integer for the SQLite Adapter.

    *Marcelo Lauxen*

*   Add a deprecation warning when `prepared_statements` configuration is not
    set for the mysql2 adapter.

    *Thiago Araujo and Stefanni Brasil*

*   Fix `QueryMethods#in_order_of` to handle empty order list.

    ```ruby
    Post.in_order_of(:id, []).to_a
    ```

    Also more explicitly set the column as secondary order, so that any other
    value is still ordered.

    *Jean Boussier*

*   Fix quoting of column aliases generated by calculation methods.

    Since the alias is derived from the table name, we can't assume the result
    is a valid identifier.

    ```ruby
    class Test < ActiveRecord::Base
      self.table_name = '1abc'
    end
    Test.group(:id).count
    # syntax error at or near "1" (ActiveRecord::StatementInvalid)
    # LINE 1: SELECT COUNT(*) AS count_all, "1abc"."id" AS 1abc_id FROM "1...
    ```

    *Jean Boussier*

*   Add `authenticate_by` when using `has_secure_password`.

    `authenticate_by` is intended to replace code like the following, which
    returns early when a user with a matching email is not found:

    ```ruby
    User.find_by(email: "...")&.authenticate("...")
    ```

    Such code is vulnerable to timing-based enumeration attacks, wherein an
    attacker can determine if a user account with a given email exists. After
    confirming that an account exists, the attacker can try passwords associated
    with that email address from other leaked databases, in case the user
    re-used a password across multiple sites (a common practice). Additionally,
    knowing an account email address allows the attacker to attempt a targeted
    phishing ("spear phishing") attack.

    `authenticate_by` addresses the vulnerability by taking the same amount of
    time regardless of whether a user with a matching email is found:

    ```ruby
    User.authenticate_by(email: "...", password: "...")
    ```

    *Jonathan Hefner*


Please check [7-0-stable](https://github.com/rails/rails/blob/7-0-stable/activerecord/CHANGELOG.md) for previous changes.<|MERGE_RESOLUTION|>--- conflicted
+++ resolved
@@ -1,4 +1,11 @@
-<<<<<<< HEAD
+*   Add a build persistence method
+
+    Provides a wrapper for `new`, to provide feature parity with `create`s
+    ability to create multiple records from an array of hashes, using the
+    same notation as the `build` method on associations.
+
+    *Sean Denny*
+
 *   Raise on assignment to readonly attributes
 
     ```ruby
@@ -43,20 +50,6 @@
     ```
 
     *Hartley McGuire*
-=======
-*   Add a build persistence method
-
-    Provides a wrapper for `new`, to provide feature parity with `create`s
-    ability to create multiple records from an array of hashes, using the
-    same notation as the `build` method on associations.
-
-    - Associations can create multiple objects from an array of hashes
-    - Associations can build multiple objects from an array of hashes
-    - Classes can create multiple objects from an array of hashes
-    - Classes can build multiple objects from an array of hashes (<- You are here)
-
-    *Sean Denny*
->>>>>>> 313a379a
 
 *   Clear locking column on #dup
 
