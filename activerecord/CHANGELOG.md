--- conflicted
+++ resolved
@@ -1,4 +1,21 @@
-<<<<<<< HEAD
+*   Make enum fields work as expected with the `ActiveModel::Dirty` API.
+
+    Before this change, using the dirty API would have surprising results:
+
+        conversation = Conversation.new
+        conversation.status = :active
+        conversation.status = :archived
+        conversation.status_was # => 0
+
+    After this change, the same code would result in:
+
+        conversation = Conversation.new
+        conversation.status = :active
+        conversation.status = :archived
+        conversation.status_was # => "active"
+
+    *Rafael Mendonça França*
+
 *   `has_one` and `belongs_to` accessors don't add ORDER BY to the queries anymore.
 
     Since Rails 4.0, we add an ORDER BY in the `first` method to ensure consistent results
@@ -28,25 +45,6 @@
     `batch_size` treshold. This could shadow the issue in development.
 
     *Alexander Balashov*
-=======
-*   Make enum fields work as expected with the `ActiveModel::Dirty` API.
-
-    Before this change, using the dirty API would have surprising results:
-
-        conversation = Conversation.new
-        conversation.status = :active
-        conversation.status = :archived
-        conversation.status_was # => 0
-
-    After this change, the same code would result in:
-
-        conversation = Conversation.new
-        conversation.status = :active
-        conversation.status = :archived
-        conversation.status_was # => "active"
-
-    *Rafael Mendonça França*
->>>>>>> 55f6c8c9
 
 *   Ensure `second` through `fifth` methods act like the `first` finder.
 
