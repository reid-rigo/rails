*   Support hash config for `structure_dump_flags` and `structure_load_flags` flags
    Now that Active Record supports multiple databases configuration
    we need a way to pass specific flags for dump/load databases since
    the options are not the same for different adapters.
    We can use in the original way:

    ```ruby
    ActiveRecord::Tasks::DatabaseTasks.structure_dump_flags = ['--no-defaults', '--skip-add-drop-table']
    #or
    ActiveRecord::Tasks::DatabaseTasks.structure_dump_flags = '--no-defaults --skip-add-drop-table'
    ```

    And also use it passing a hash, with one or more keys, where the key
    is the adapter

    ```ruby
    ActiveRecord::Tasks::DatabaseTasks.structure_dump_flags = {
      mysql2: ['--no-defaults', '--skip-add-drop-table'],
      postgres: '--no-tablespaces'
    }
    ```

    *Gustavo Gonzalez*

*   Connection specification now passes the "url" key as a configuration for the
    adapter if the "url" protocol is "jdbc", "http", or "https". Previously only
    urls with the "jdbc" prefix were passed to the Active Record Adapter, others
    are assumed to be adapter specification urls.

    Fixes #41137.

    *Jonathan Bracy*

*   Allow to opt-out of `strict_loading` mode on a per-record base.

    This is useful when strict loading is enabled application wide or on a
    model level.

    ```ruby
    class User < ApplicationRecord
      has_many :bookmarks
      has_many :articles, strict_loading: true
    end

    user = User.first
    user.articles                        # => ActiveRecord::StrictLoadingViolationError
    user.bookmarks                       # => #<ActiveRecord::Associations::CollectionProxy>

<<<<<<< HEAD
    user = User.first
    user.strict_loading!(false)
    user.articles
    # => #<ActiveRecord::Associations::CollectionProxy>
=======
    user.strict_loading!(true)           # => true
    user.bookmarks                       # => ActiveRecord::StrictLoadingViolationError

    user.strict_loading!(false)          # => false
    user.bookmarks                       # => #<ActiveRecord::Associations::CollectionProxy>
    user.articles.strict_loading!(false) # => #<ActiveRecord::Associations::CollectionProxy>
>>>>>>> 4762721d
    ```

    *Ayrton De Craene*

*   Add `FinderMethods#sole` and `#find_sole_by` to find and assert the
    presence of exactly one record.

    Used when you need a single row, but also want to assert that there aren't
    multiple rows matching the condition; especially for when database
    constraints aren't enough or are impractical.

    ```ruby
    Product.where(["price = %?", price]).sole
    # => ActiveRecord::RecordNotFound      (if no Product with given price)
    # => #<Product ...>                    (if one Product with given price)
    # => ActiveRecord::SoleRecordExceeded  (if more than one Product with given price)

    user.api_keys.find_sole_by(key: key)
    # as above
    ```

    *Asherah Connor*

*   Makes `ActiveRecord::AttributeMethods::Query` respect the getter overrides defined in the model.

    Before:

    ```ruby
    class User
      def admin
        false # Overriding the getter to always return false
      end
    end

    user = User.first
    user.update(admin: true)

    user.admin # false (as expected, due to the getter overwrite)
    user.admin? # true (not expected, returned the DB column value)
    ```

    After this commit, `user.admin?` above returns false, as expected.

    Fixes #40771.

    *Felipe*

*   Allow delegated_type to be specified primary_key and foreign_key.

    Since delegated_type assumes that the foreign_key ends with `_id`,
    `singular_id` defined by it does not work when the foreign_key does
    not end with `id`. This change fixes it by taking into account
    `primary_key` and `foreign_key` in the options.

    *Ryota Egusa*

*   Expose an `invert_where` method that will invert all scope conditions.

    ```ruby
    class User
      scope :active, -> { where(accepted: true, locked: false) }
    end

    User.active
    # ... WHERE `accepted` = 1 AND `locked` = 0

    User.active.invert_where
    # ... WHERE NOT (`accepted` = 1 AND `locked` = 0)
    ```

    *Kevin Deisz*

*   Restore possibility of passing `false` to :polymorphic option of `belongs_to`.

    Previously, passing `false` would trigger the option validation logic
    to throw an error saying :polymorphic would not be a valid option.

    *glaszig*

*   Remove deprecated `database` kwarg from `connected_to`.

    *Eileen M. Uchitelle*, *John Crepezzi*

*   Allow adding nonnamed expression indexes to be revertible.

    Fixes #40732.

    Previously, the following code would raise an error, when executed while rolling back,
    and the index name should be specified explicitly. Now, the index name is inferred
    automatically.
    ```ruby
    add_index(:items, "to_tsvector('english', description)")
    ```

    *fatkodima*

*   Only warn about negative enums if a positive form that would cause conflicts exists.

    Fixes #39065.

    *Alex Ghiculescu*

*   Add option to run `default_scope` on all queries.

    Previously, a `default_scope` would only run on select or insert queries. In some cases, like non-Rails tenant sharding solutions, it may be desirable to run `default_scope` on all queries in order to ensure queries are including a foreign key for the shard (ie `blog_id`).

    Now applications can add an option to run on all queries including select, insert, delete, and update by adding an `all_queries` option to the default scope definition.

    ```ruby
    class Article < ApplicationRecord
      default_scope -> { where(blog_id: Current.blog.id) }, all_queries: true
    end
    ```

    *Eileen M. Uchitelle*

*   Add `where.associated` to check for the presence of an association.

    ```ruby
    # Before:
    account.users.joins(:contact).where.not(contact_id: nil)

    # After:
    account.users.where.associated(:contact)
    ```

    Also mirrors `where.missing`.

    *Kasper Timm Hansen*

*   Allow constructors (`build_association` and `create_association`) on
    `has_one :through` associations.

    *Santiago Perez Perret*


Please check [6-1-stable](https://github.com/rails/rails/blob/6-1-stable/activerecord/CHANGELOG.md) for previous changes.<|MERGE_RESOLUTION|>--- conflicted
+++ resolved
@@ -46,19 +46,12 @@
     user.articles                        # => ActiveRecord::StrictLoadingViolationError
     user.bookmarks                       # => #<ActiveRecord::Associations::CollectionProxy>
 
-<<<<<<< HEAD
-    user = User.first
-    user.strict_loading!(false)
-    user.articles
-    # => #<ActiveRecord::Associations::CollectionProxy>
-=======
     user.strict_loading!(true)           # => true
     user.bookmarks                       # => ActiveRecord::StrictLoadingViolationError
 
     user.strict_loading!(false)          # => false
     user.bookmarks                       # => #<ActiveRecord::Associations::CollectionProxy>
     user.articles.strict_loading!(false) # => #<ActiveRecord::Associations::CollectionProxy>
->>>>>>> 4762721d
     ```
 
     *Ayrton De Craene*
