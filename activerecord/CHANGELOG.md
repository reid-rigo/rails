--- conflicted
+++ resolved
@@ -1,4 +1,3 @@
-<<<<<<< HEAD
 *   Fix query attribute method on user-defined attribute to be aware of typecasted value.
 
     For example, the following code no longer return false as casted non-empty string:
@@ -69,11 +68,11 @@
     Fixes #35214.
 
     *Juani Villarejo*
-=======
+
+
 ## Rails 6.0.0.beta3 (March 11, 2019) ##
 
 *   No changes.
->>>>>>> 7c87fd56
 
 
 ## Rails 6.0.0.beta2 (February 25, 2019) ##
