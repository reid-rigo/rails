--- conflicted
+++ resolved
@@ -2,18 +2,6 @@
   module ConnectionAdapters
     module MySQL
       module ColumnDumper # :nodoc:
-<<<<<<< HEAD
-        def column_spec_for_primary_key(column)
-          spec = super
-          if [:integer, :bigint].include?(schema_type(column)) && !column.auto_increment?
-            spec[:default] ||= schema_default(column) || "nil"
-          end
-          spec[:unsigned] = "true" if column.unsigned?
-          spec
-        end
-
-=======
->>>>>>> 29c70abc
         def prepare_column_options(column)
           spec = super
           spec[:unsigned] = "true" if column.unsigned?
