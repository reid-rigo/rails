--- conflicted
+++ resolved
@@ -269,13 +269,10 @@
     end
 
     # Returns the value of the attribute identified by <tt>attr_name</tt> after it has been typecast (for example,
-    # "2004-12-12" in a data column is cast to a date object, like Date.new(2004, 12, 12)).
-<<<<<<< HEAD
-    # (Alias for the protected <tt>read_attribute</tt> method). It raises an <tt>ActiveModel::MissingAttributeError</tt>
-    # error if the identified attribute is missing.
-=======
-    # (Alias for <tt>read_attribute</tt>).
->>>>>>> ee917493
+    # "2004-12-12" in a data column is cast to a date object, like Date.new(2004, 12, 12)). It raises
+    # <tt>ActiveModel::MissingAttributeError</tt> if the identified attribute is missing.
+    #
+    # Alias for the <tt>read_attribute</tt> method.
     #
     #   class Person < ActiveRecord::Base
     #     belongs_to :organization
